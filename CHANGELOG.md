--- conflicted
+++ resolved
@@ -6,7 +6,8 @@
 
 ## [Unreleased]
 ### Added
-<<<<<<< HEAD
+- A basic example bot implementation has been added in the `examples` directory
+  of the repository.
 - `DescriptionLocalizations` and `NameLocalizations` structs
 
 ### Changed
@@ -14,10 +15,6 @@
 - `desc_localizations` and `name_localizations` must return the
   `DescriptionLocalizations` and `NameLocalizations` structs,
   respectively.
-=======
-- A basic example bot implementation has been added in the `examples` directory
-  of the repository.
->>>>>>> d6c25562
 
 ## [0.15.2] - 2023-06-23
 ### Added
